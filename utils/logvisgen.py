--- conflicted
+++ resolved
@@ -226,14 +226,29 @@
             wandb.run.summary[key] = value
 
     def save_image(self, image, step=None, file_name=None, online_name=None, caption=None,
-<<<<<<< HEAD
-                   upscale_factor=2, accumulate_online=6):
-=======
-                   upscale_factor=2, accumulate_online=8):
->>>>>>> 29511727
+                   upscale_factor=2, accumulate_online=6, apply_async=False, defer_log=False):
         '''
         Records a single image to a file in visuals and/or the online dashboard.
         '''
+        # Ensure before everything else that buffer exists.
+        if not(defer_log) and online_name is not None and online_name not in self.accum_buffer_dict:
+            self.accum_buffer_dict[online_name] = self.mp_manager.list()
+
+        if apply_async:
+            # Start this exact method in parallel.
+            kwargs = dict(
+                step=step, file_name=file_name, online_name=online_name, caption=caption,
+                upscale_factor=upscale_factor, accumulate_online=accumulate_online,
+                apply_async=False, defer_log=True)
+            mp.Process(target=_save_image_wrapper, args=(self, image), kwargs=kwargs).start()
+
+            # See save_video() for explanation.
+            if online_name is not None and self.initialized:
+                if self.initialized:
+                    self._handle_buffer_dicts(online_name, accumulate_online, step)
+            
+            return
+        
         if image.dtype in [np.float32, np.float64]:
             image = (image * 255.0).astype(np.uint8)
 
@@ -282,12 +297,8 @@
                 self.debug('save_audio: wandb not initialized')
 
     def save_video(self, frames, step=None, file_name=None, online_name=None, caption=None, fps=6,
-<<<<<<< HEAD
                    extensions=None, upscale_factor=1, accumulate_online=6, apply_async=False,
                    defer_log=False):
-=======
-                   accumulate_online=8):
->>>>>>> 29511727
         '''
         Records a single set of frames as a video to a file in visuals and/or the online dashboard.
         '''
@@ -297,18 +308,12 @@
 
         if apply_async:
             # Start this exact method in parallel.
-            temp_st = time.time()  # DEBUG
-
             kwargs = dict(
                 step=step, file_name=file_name, online_name=online_name, caption=caption, fps=fps,
                 extensions=extensions, upscale_factor=upscale_factor,
                 accumulate_online=accumulate_online, apply_async=False, defer_log=True)
             mp.Process(target=_save_video_wrapper, args=(self, frames), kwargs=kwargs).start()
 
-            self.logger.debug(
-                f'logvisgen start mp: {time.time() - temp_st:.3f}s')  # DEBUG
-            temp_st = time.time()  # DEBUG
-            
             # Since we cannot log the usual way (i.e. can't call wandb methods in a separate
             # process), now asynchronously ensure that we are clearing log buffers once in a while.
             # Otherwise, we would have to rely on other modalities in subsequent iterations, or end
@@ -317,9 +322,6 @@
                 if self.initialized:
                     self._handle_buffer_dicts(online_name, accumulate_online, step)
             
-            # self.logger.debug(
-            #     f'logvisgen handle buffers: {time.time() - temp_st:.3f}s')  # DEBUG
-
             return
 
         # Duplicate last frame three times for better visibility.
@@ -373,11 +375,7 @@
                 self.debug('save_video: wandb not initialized')
 
     def save_gallery(self, frames, step=None, file_name=None, online_name=None, caption=None,
-<<<<<<< HEAD
-                     upscale_factor=1, accumulate_online=6):
-=======
-                     upscale_factor=1, accumulate_online=8):
->>>>>>> 29511727
+                     upscale_factor=1, accumulate_online=6, apply_async=False, defer_log=False):
         '''
         Records a single set of frames as a gallery image to a file in visuals and/or the online
         dashboard.
@@ -404,7 +402,8 @@
 
         self.save_image(gallery, step=step, file_name=file_name, online_name=online_name,
                         caption=caption, upscale_factor=upscale_factor,
-                        accumulate_online=accumulate_online)
+                        accumulate_online=accumulate_online, apply_async=apply_async,
+                        defer_log=defer_log)
 
     def save_3d(self, object_3d, step=None, online_name=None, caption=None):
         '''
