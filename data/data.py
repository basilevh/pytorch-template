'''
Data loading and processing logic.
'''

from __init__ import *

# Internal imports.
import augs
import data_utils


def _seed_worker(worker_id):
    '''
    Ensures that every data loader worker has a separate seed with respect to NumPy and Python
    function calls, not just within the torch framework. This is very important as it sidesteps
    lack of randomness- and augmentation-related bugs.
    '''
    worker_seed = torch.initial_seed() % (2 ** 32)  # This is distinct for every worker.
    np.random.seed(worker_seed)
    random.seed(worker_seed)

    np.set_printoptions(precision=3, suppress=True)
    torch.set_printoptions(precision=3, sci_mode=False)


def create_train_val_data_loaders(args, logger):
    '''
    return (train_loader, val_aug_loader, val_noaug_loader, dset_args).
    '''
    actual_data_paths = args.data_path
    assert isinstance(actual_data_paths, list)

<<<<<<< HEAD
    # TODO: Figure out noaug val dataset args as well.
    dset_args = dict()
    dset_args['use_data_frac'] = args.use_data_frac

    cur_data_path = actual_data_paths[0]

    train_dset = MyImageDataset(
        cur_data_path, logger, 'train', **dset_args)
    val_aug_dset = MyImageDataset(
        cur_data_path, logger, 'val', **dset_args) \
        if args.do_val_aug else None
    val_noaug_dset = MyImageDataset(
        cur_data_path, logger, 'val', **dset_args) \
=======
    dset_args = dict()
    dset_args['image_height'] = 224
    dset_args['image_width'] = 288
    dset_args['use_data_frac'] = args.use_data_frac

    train_dataset = MyImageDataset(
        args.data_path, logger, 'train', do_random_augs=True, **dset_args)
    val_aug_dataset = MyImageDataset(
        args.data_path, logger, 'val', do_random_augs=True, **dset_args) \
        if args.do_val_aug else None
    val_noaug_dataset = MyImageDataset(
        args.data_path, logger, 'val', do_random_augs=False, **dset_args) \
>>>>>>> 29511727
        if args.do_val_noaug else None

    shuffle = True
    train_loader = torch.utils.data.DataLoader(
        train_dset, batch_size=args.batch_size, num_workers=args.num_workers,
        shuffle=shuffle, worker_init_fn=_seed_worker, drop_last=True, pin_memory=False)
    val_aug_loader = torch.utils.data.DataLoader(
        val_aug_dset, batch_size=args.batch_size, num_workers=args.num_workers,
        shuffle=shuffle, worker_init_fn=_seed_worker, drop_last=True, pin_memory=False) \
        if args.do_val_aug else None
    val_noaug_loader = torch.utils.data.DataLoader(
        val_noaug_dset, batch_size=args.batch_size, num_workers=args.num_workers,
        shuffle=shuffle, worker_init_fn=_seed_worker, drop_last=True, pin_memory=False) \
        if args.do_val_noaug else None

    return (train_loader, val_aug_loader, val_noaug_loader, dset_args)


def create_test_data_loader(train_args, test_args, train_dset_args, logger):
    '''
    return (test_loader, test_dset_args).
    '''
    actual_data_paths = test_args.data_path
    assert isinstance(actual_data_paths, list)

    # Due to the nature of testing, we will simply use ConcatDataset instead of MixedDataset here
    # when there are multiple data sources.
    # NOTE: Only the last test_dset_args of each source in the list is remembered and returned.
    # test_dset_list = []

<<<<<<< HEAD
    cur_data_path = test_args.data_path[0]

    test_dset_args = copy.deepcopy(train_dset_args)
    test_dset_args['use_data_frac'] = test_args.use_data_frac

    test_dset = MyImageDataset(
        cur_data_path, logger, 'test', **test_dset_args)
=======
    test_dset_args = copy.deepcopy(train_dset_args)
    test_dset_args['use_data_frac'] = test_args.use_data_frac

    test_dataset = MyImageDataset(
        test_args.data_path, logger, 'test', do_random_augs=False, **test_dset_args)
>>>>>>> 29511727

    test_loader = torch.utils.data.DataLoader(
        test_dset, batch_size=test_args.batch_size, num_workers=test_args.num_workers,
        shuffle=False, worker_init_fn=_seed_worker, drop_last=False, pin_memory=False)

    return (test_loader, test_dset_args)


class MyImageDataset(torch.utils.data.Dataset):
    '''
    PyTorch dataset class that returns uniformly random images of a labelled or unlabelled image
    dataset.
    '''

<<<<<<< HEAD
    def __init__(self, dataset_root, logger, phase, use_data_frac=1.0):
=======
    def __init__(self, dataset_root, logger, phase, image_height=224, image_width=224,
                 use_data_frac=1.0, do_random_augs=False):
>>>>>>> 29511727
        '''
        :param dataset_root (str): Path to dataset (with or without phase).
        :param logger (MyLogger).
        :param phase (str): train / val_aug / val_noaug / test.
        '''
        self.log_info_fn = logger.info if logger is not None else print
        self.log_warning_fn = logger.warning if logger is not None else print

        # Get root and phase directories.
        phase_dp = os.path.join(dataset_root, phase)
        if not os.path.exists(phase_dp):
            # We may already be pointing to a phase directory (which, in the interest of
            # flexibility, is not necessarily the same as the passed phase argument).
            phase_dp = dataset_root
            dataset_root = str(pathlib.Path(dataset_root).parent)

        # Load all file paths beforehand.
        # NOTE: This method call handles subdirectories recursively, but also creates extra files.
<<<<<<< HEAD
        all_files = data_utils.cached_listdir(phase_dir, allow_exts=['jpg', 'jpeg', 'png'],
=======
        all_files = data_utils.cached_listdir(phase_dp, allow_exts=['jpg', 'jpeg', 'png'],
>>>>>>> 29511727
                                              recursive=True)
        file_count = len(all_files)
        self.log_info_fn(f'Image file count: {file_count}')
        dset_size = file_count

        # Define color and final resize transforms.
        to_tensor = torchvision.transforms.ToTensor()
        pre_transform = torchvision.transforms.ColorJitter(0.4, 0.4, 0.4, 0.1)
        post_transform = torchvision.transforms.Resize((image_height, image_width))

        self.dataset_root = dataset_root
        self.logger = logger
        self.phase = phase
<<<<<<< HEAD
        self.phase_dir = phase_dir
        self.transform = None
=======
        self.image_height = image_height
        self.image_width = image_width
        self.use_data_frac = use_data_frac
        self.do_random_augs = do_random_augs

        self.to_tensor = to_tensor
        self.pre_transform = pre_transform
        self.post_transform = post_transform
        self.phase_dp = phase_dp
>>>>>>> 29511727
        self.all_files = all_files
        self.file_count = file_count
        self.dset_size = dset_size
        self.force_shuffle = (use_data_frac < 1.0 and 'test' not in phase)

    def __len__(self):
        return int(self.dset_size * self.use_data_frac)

    def __getitem__(self, index):
        # TODO: Select either deterministic or random mode.
        retries = 0
        file_idx = -1
        image_fp = ''

        if 0:
            # Read the image at the specified index.
            file_idx = index
            image_fp = self.all_files[file_idx]
            raw_image, _ = data_utils.read_image_robust(image_fp, no_fail=True)

<<<<<<< HEAD
        if 0:
            # Read a random image.
            success = True
            file_idx = -1
            while not success:
                file_idx = np.random.choice(self.file_count)
                image_fp = self.all_files[file_idx]
                rgb_input, success = data_utils.read_image_robust(image_fp)

        # Apply transforms.
        if self.transform is not None:
            rgb_input = self.transform(rgb_input)
=======
        if 1:
            # Some files may be invalid, so we keep retrying (up to an upper bound).
            while True:
                try:

                    if not(self.force_shuffle) and retries == 0:
                        file_idx = index
                    else:
                        file_idx = np.random.randint(self.dset_size)

                    image_fp = self.all_files[file_idx]
                    raw_image, success = data_utils.read_image_robust(image_fp)
                    # (H, W, 3) array.

                    if success:
                        break

                except Exception as e:

                    self.log_warning_fn(f'retries: {retries}')
                    self.log_warning_fn(str(e))
                    self.log_warning_fn(f'image_fp: {image_fp}')
                    retries += 1
                    if retries >= 12:
                        raise e

        raw_image = self.to_tensor(raw_image / 255.0)  # (H, W, 3) array -> (3, H, W) tensor.
        raw_image = raw_image.type(torch.float32)
        (C, H, W) = raw_image.shape
        distort_image = raw_image

        if self.do_random_augs:
            crop_y1 = np.random.rand() * 0.1 + 0.1
            crop_y2 = np.random.rand() * 0.1 + 0.8
            crop_x1 = np.random.rand() * 0.1 + 0.1
            crop_x2 = np.random.rand() * 0.1 + 0.8
            crop_image = distort_image[:, int(crop_y1 * H):int(crop_y2 * H),
                                       int(crop_x1 * W):int(crop_x2 * W)]
            # Resize to final size (always).
            resize_image = self.post_transform(crop_image)

        else:
            resize_image = self.post_transform(distort_image)
>>>>>>> 29511727

        # Obtain ground truth.
        rgb_input = resize_image
        rgb_target = 1.0 - rgb_input

        # Return results.
        result = {'rgb_input': rgb_input,  # (3, H, W).
                  'rgb_target': rgb_target,  # (3, H, W).
                  'file_idx': file_idx,
                  'image_fp': image_fp}
        return result<|MERGE_RESOLUTION|>--- conflicted
+++ resolved
@@ -30,9 +30,9 @@
     actual_data_paths = args.data_path
     assert isinstance(actual_data_paths, list)
 
-<<<<<<< HEAD
-    # TODO: Figure out noaug val dataset args as well.
     dset_args = dict()
+    dset_args['image_height'] = args.image_height
+    dset_args['image_width'] = args.image_width
     dset_args['use_data_frac'] = args.use_data_frac
 
     cur_data_path = actual_data_paths[0]
@@ -40,25 +40,11 @@
     train_dset = MyImageDataset(
         cur_data_path, logger, 'train', **dset_args)
     val_aug_dset = MyImageDataset(
-        cur_data_path, logger, 'val', **dset_args) \
-        if args.do_val_aug else None
+        cur_data_path, logger, 'val_aug', **dset_args) if args.do_val_aug else None
     val_noaug_dset = MyImageDataset(
-        cur_data_path, logger, 'val', **dset_args) \
-=======
+        cur_data_path, logger, 'val_noaug', **dset_args) if args.do_val_noaug else None
+    
     dset_args = dict()
-    dset_args['image_height'] = 224
-    dset_args['image_width'] = 288
-    dset_args['use_data_frac'] = args.use_data_frac
-
-    train_dataset = MyImageDataset(
-        args.data_path, logger, 'train', do_random_augs=True, **dset_args)
-    val_aug_dataset = MyImageDataset(
-        args.data_path, logger, 'val', do_random_augs=True, **dset_args) \
-        if args.do_val_aug else None
-    val_noaug_dataset = MyImageDataset(
-        args.data_path, logger, 'val', do_random_augs=False, **dset_args) \
->>>>>>> 29511727
-        if args.do_val_noaug else None
 
     shuffle = True
     train_loader = torch.utils.data.DataLoader(
@@ -83,12 +69,6 @@
     actual_data_paths = test_args.data_path
     assert isinstance(actual_data_paths, list)
 
-    # Due to the nature of testing, we will simply use ConcatDataset instead of MixedDataset here
-    # when there are multiple data sources.
-    # NOTE: Only the last test_dset_args of each source in the list is remembered and returned.
-    # test_dset_list = []
-
-<<<<<<< HEAD
     cur_data_path = test_args.data_path[0]
 
     test_dset_args = copy.deepcopy(train_dset_args)
@@ -96,13 +76,6 @@
 
     test_dset = MyImageDataset(
         cur_data_path, logger, 'test', **test_dset_args)
-=======
-    test_dset_args = copy.deepcopy(train_dset_args)
-    test_dset_args['use_data_frac'] = test_args.use_data_frac
-
-    test_dataset = MyImageDataset(
-        test_args.data_path, logger, 'test', do_random_augs=False, **test_dset_args)
->>>>>>> 29511727
 
     test_loader = torch.utils.data.DataLoader(
         test_dset, batch_size=test_args.batch_size, num_workers=test_args.num_workers,
@@ -117,121 +90,115 @@
     dataset.
     '''
 
-<<<<<<< HEAD
-    def __init__(self, dataset_root, logger, phase, use_data_frac=1.0):
-=======
-    def __init__(self, dataset_root, logger, phase, image_height=224, image_width=224,
-                 use_data_frac=1.0, do_random_augs=False):
->>>>>>> 29511727
-        '''
-        :param dataset_root (str): Path to dataset (with or without phase).
+    def __init__(self, dset_root, logger, phase, image_height=224, image_width=224,
+                 use_data_frac=1.0):
+        '''
+        :param dset_root (str): Path to dataset (with or without phase).
         :param logger (MyLogger).
         :param phase (str): train / val_aug / val_noaug / test.
         '''
-        self.log_info_fn = logger.info if logger is not None else print
-        self.log_warning_fn = logger.warning if logger is not None else print
-
-        # Get root and phase directories.
-        phase_dp = os.path.join(dataset_root, phase)
+        self.dset_root = dset_root
+        self.logger = logger
+        self.phase = phase
+        self.use_data_frac = use_data_frac
+
+        # Image / frame options.
+        self.image_height = image_height
+        self.image_width = image_width
+        
+        # Change whether to apply random color jittering, flipping, and cropping.
+        self.do_random_augs = (('train' in phase or 'val' in phase) and not('noaug' in phase))
+        self.to_tensor = torchvision.transforms.ToTensor()
+
+        # Get phase name with respect to file system.
+        if 'train' in phase:
+            phase_dn = 'train'
+        elif 'val' in phase:
+            phase_dn = 'val'
+        elif 'test' in phase:
+            phase_dn = 'test'
+        else:
+            raise ValueError(phase)
+        
+        # Get actual root and phase directories.
+        phase_dp = os.path.join(dset_root, phase_dn)
         if not os.path.exists(phase_dp):
-            # We may already be pointing to a phase directory (which, in the interest of
-            # flexibility, is not necessarily the same as the passed phase argument).
-            phase_dp = dataset_root
-            dataset_root = str(pathlib.Path(dataset_root).parent)
+            phase_dp = dset_root
 
         # Load all file paths beforehand.
         # NOTE: This method call handles subdirectories recursively, but also creates extra files.
-<<<<<<< HEAD
-        all_files = data_utils.cached_listdir(phase_dir, allow_exts=['jpg', 'jpeg', 'png'],
-=======
-        all_files = data_utils.cached_listdir(phase_dp, allow_exts=['jpg', 'jpeg', 'png'],
->>>>>>> 29511727
-                                              recursive=True)
-        file_count = len(all_files)
-        self.log_info_fn(f'Image file count: {file_count}')
-        dset_size = file_count
-
+        image_fps = data_utils.cached_listdir(phase_dp, allow_exts=['jpg', 'jpeg', 'png'],
+                    recursive=True)
+        num_images = len(image_fps)
+
+        # https://github.com/pytorch/pytorch/issues/13246#issuecomment-905703662
+        manager = mp.Manager()
+        scene_dps = manager.list(scene_dps)
+
+        # Instantiate custom augmentation pipeline.
         # Define color and final resize transforms.
-        to_tensor = torchvision.transforms.ToTensor()
-        pre_transform = torchvision.transforms.ColorJitter(0.4, 0.4, 0.4, 0.1)
+        pre_transform = torchvision.transforms.ColorJitter(0.4, 0.4, 0.4, 0.06)
         post_transform = torchvision.transforms.Resize((image_height, image_width))
-
-        self.dataset_root = dataset_root
-        self.logger = logger
-        self.phase = phase
-<<<<<<< HEAD
-        self.phase_dir = phase_dir
-        self.transform = None
-=======
-        self.image_height = image_height
-        self.image_width = image_width
-        self.use_data_frac = use_data_frac
-        self.do_random_augs = do_random_augs
-
-        self.to_tensor = to_tensor
         self.pre_transform = pre_transform
         self.post_transform = post_transform
+
+        # Assign variables.
+        self.phase_dn = phase_dn
         self.phase_dp = phase_dp
->>>>>>> 29511727
-        self.all_files = all_files
-        self.file_count = file_count
-        self.dset_size = dset_size
-        self.force_shuffle = (use_data_frac < 1.0 and 'test' not in phase)
+        self.image_fps = image_fps
+        self.dset_size = num_images
+        self.used_dset_size = int(use_data_frac * num_images)
+        self.force_shuffle = (use_data_frac < 1.0 and ('train' in phase or 'val' in phase))
+
+        self.logger.info(f'(MyImageDataset) ({phase}) File count: {num_images}')
+        self.logger.info(f'(MyImageDataset) ({phase}) Used dataset size: {self.used_dset_size}')
 
     def __len__(self):
-        return int(self.dset_size * self.use_data_frac)
+        return self.used_dset_size
 
     def __getitem__(self, index):
-        # TODO: Select either deterministic or random mode.
+        '''
+        :return data_retval (dict).
+        '''
+        # Some files / scenes may be invalid, so we keep retrying (up to an upper bound).
         retries = 0
         file_idx = -1
-        image_fp = ''
-
-        if 0:
-            # Read the image at the specified index.
-            file_idx = index
-            image_fp = self.all_files[file_idx]
-            raw_image, _ = data_utils.read_image_robust(image_fp, no_fail=True)
-
-<<<<<<< HEAD
-        if 0:
-            # Read a random image.
-            success = True
-            file_idx = -1
-            while not success:
-                file_idx = np.random.choice(self.file_count)
-                image_fp = self.all_files[file_idx]
-                rgb_input, success = data_utils.read_image_robust(image_fp)
-
-        # Apply transforms.
-        if self.transform is not None:
-            rgb_input = self.transform(rgb_input)
-=======
-        if 1:
-            # Some files may be invalid, so we keep retrying (up to an upper bound).
-            while True:
-                try:
-
-                    if not(self.force_shuffle) and retries == 0:
-                        file_idx = index
-                    else:
-                        file_idx = np.random.randint(self.dset_size)
-
-                    image_fp = self.all_files[file_idx]
-                    raw_image, success = data_utils.read_image_robust(image_fp)
-                    # (H, W, 3) array.
-
-                    if success:
-                        break
-
-                except Exception as e:
-
-                    self.log_warning_fn(f'retries: {retries}')
-                    self.log_warning_fn(str(e))
-                    self.log_warning_fn(f'image_fp: {image_fp}')
-                    retries += 1
-                    if retries >= 12:
-                        raise e
+
+        while True:
+            try:
+                if not(self.force_shuffle) and retries == 0:
+                    file_idx = index % self.dset_size
+                else:
+                    file_idx = np.random.randint(self.dset_size)
+
+                image_fp = copy.deepcopy(self.image_fps[file_idx])
+                data_retval = self._load_example(file_idx, image_fp)
+
+                break  # We are successful if we reach this.
+
+            except Exception as e:
+                retries += 1
+                self.log_warning_fn(f'(MyImageDataset) file_idx / image_fp: {file_idx} / {image_fp}')
+                self.log_warning_fn(f'(MyImageDataset) {str(e)}')
+                self.log_warning_fn(f'(MyImageDataset) retries: {retries}')
+                if retries >= 12:
+                    raise e
+        
+        # Pass on metadata.
+        data_retval['retries'] = retries
+        data_retval['file_idx'] = file_idx
+        data_retval['image_fp'] = image_fp
+
+        return data_retval
+
+
+    def _load_example(self, file_idx, image_fp):
+        '''
+        :return data_retval (dict).
+        '''
+        (raw_image, success) = data_utils.read_image_robust(image_fp)
+        if not(success):
+            raise RuntimeError(f'Failed to properly load image: {image_fp}')
 
         raw_image = self.to_tensor(raw_image / 255.0)  # (H, W, 3) array -> (3, H, W) tensor.
         raw_image = raw_image.type(torch.float32)
@@ -239,26 +206,30 @@
         distort_image = raw_image
 
         if self.do_random_augs:
+            # Apply color perturbation (train time only).
+            distort_image = self.pre_transform(distort_image)
+
+            # Apply crops (train time only).
             crop_y1 = np.random.rand() * 0.1 + 0.1
             crop_y2 = np.random.rand() * 0.1 + 0.8
             crop_x1 = np.random.rand() * 0.1 + 0.1
             crop_x2 = np.random.rand() * 0.1 + 0.8
             crop_image = distort_image[:, int(crop_y1 * H):int(crop_y2 * H),
                                        int(crop_x1 * W):int(crop_x2 * W)]
-            # Resize to final size (always).
-            resize_image = self.post_transform(crop_image)
 
         else:
-            resize_image = self.post_transform(distort_image)
->>>>>>> 29511727
+            crop_image = distort_image
+
+        # Resize to final size (always).
+        resize_image = self.post_transform(crop_image)
 
         # Obtain ground truth.
         rgb_input = resize_image
         rgb_target = 1.0 - rgb_input
 
-        # Return results.
-        result = {'rgb_input': rgb_input,  # (3, H, W).
-                  'rgb_target': rgb_target,  # (3, H, W).
-                  'file_idx': file_idx,
-                  'image_fp': image_fp}
-        return result+        # Organize & return results.
+        data_retval = dict()
+        data_retval['rgb_input'] = rgb_input  # (3, H, W).
+        data_retval['rgb_target'] = rgb_target  # (3, H, W).
+
+        return raw_image