--- conflicted
+++ resolved
@@ -74,13 +74,8 @@
 
         # Organize and return relevant info.
         model_retval = dict()
-<<<<<<< HEAD
         model_retval['rgb_target'] = 1.0 - rgb_input
-=======
-        model_retval['rgb_input'] = rgb_input
->>>>>>> 29511727
         model_retval['rgb_output'] = rgb_output
-
 
         if include_loss:
             loss_retval = self.losses.per_example(data_retval, model_retval, progress, metrics_only)
