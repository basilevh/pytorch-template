--- conflicted
+++ resolved
@@ -201,21 +201,16 @@
     start_time = time.time()
 
     # Instantiate networks.
-    networks = dict()
     backbone_args = dict()
-<<<<<<< HEAD
-    backbone_net = model.MySimpleModel(logger, **backbone_args)
-=======
     backbone_args['image_height'] = args.image_height
     backbone_args['image_width'] = args.image_width
     backbone_args['in_channels'] = 3
     backbone_args['out_channels'] = 3
     
-    # backbone_net = model.MyModel(logger, **backbone_args)
+    # backbone_net = model.MySimpleModel(logger, **backbone_args)
     backbone_net = model.MyDenseVitModel(logger, **backbone_args)
-    # backbone_net = model.MyPerceiverModel(logger, **backbone_args)
     
->>>>>>> 29511727
+    networks = dict()
     networks['backbone'] = backbone_net
 
     # Bundle networks into a list.
