{
    "version": "0.2.0",
    "configurations": [
        {
            "name": "Python: Current File",
            "type": "python",
            "request": "launch",
            "program": "${file}",
            "console": "integratedTerminal",
<<<<<<< HEAD
            "env": {
                "PYDEVD_WARN_SLOW_RESOLVE_TIMEOUT": "2",
                "WANDB_API_KEY": "bla",
            },
=======
>>>>>>> 29511727
        },
        {
            "name": "train_dbg",
            "type": "python",
            "request": "launch",
            "program": "${workspaceFolder}/train.py",
            "cwd": "${workspaceFolder}/",
            "console": "integratedTerminal",
            "env": {
<<<<<<< HEAD
                "CUDA_VISIBLE_DEVICES": "0",
                "PYDEVD_WARN_SLOW_RESOLVE_TIMEOUT": "2",
                "WANDB_API_KEY": "bla",
=======
              "CUDA_VISIBLE_DEVICES": "0,1",
>>>>>>> 29511727
            },
            "args": [
                "--name",
                "d2",
                "--data_path",
<<<<<<< HEAD
                // "/proj/vondrick/datasets/ImageNet-ILSVRC2012/",
                "C:\\Development\\CVR Data\\DIV2K_valid_crop_down",
                "--batch_size",
                "4",
                "--num_workers",
                "4",
            ],
=======
                "/data/ImageNet-1k-ILSVRC/Data/CLS-LOC/",
                "--num_workers",
                "12",
                "--batch_size",
                "8",
            ],
            "console": "integratedTerminal",
            "cwd": "${workspaceFolder}/",
            "justMyCode": true,
>>>>>>> 29511727
        },
        {
            "name": "test_dbg",
            "type": "python",
            "request": "launch",
            "program": "${workspaceFolder}/test.py",
            "cwd": "${workspaceFolder}/",
            "console": "integratedTerminal",
            "env": {
                "PYDEVD_WARN_SLOW_RESOLVE_TIMEOUT": "2",
                "WANDB_API_KEY": "bla",
            },
            "args": [
                "--resume",
                "d1",
                "--name",
                "dt1",
                "--gpu_id",
                "0",
                "--num_workers",
                "8",
                "--batch_size",
                "8",
                "--data_path",
                "/data/ImageNet-1k-ILSVRC/Data/CLS-LOC/test/",
            ],
<<<<<<< HEAD
        },
    ],
=======
            "console": "integratedTerminal",
            "cwd": "${workspaceFolder}/",
            "justMyCode": true,
        },
    ],
    // "skipFiles": [
    //     "/home/basilevanhoorick/workspace/hf-transformers/**",
    //     "${workspaceFolder}/../hf-transformers/**",
    // ],
>>>>>>> 29511727
}<|MERGE_RESOLUTION|>--- conflicted
+++ resolved
@@ -7,13 +7,10 @@
             "request": "launch",
             "program": "${file}",
             "console": "integratedTerminal",
-<<<<<<< HEAD
             "env": {
                 "PYDEVD_WARN_SLOW_RESOLVE_TIMEOUT": "2",
                 "WANDB_API_KEY": "bla",
             },
-=======
->>>>>>> 29511727
         },
         {
             "name": "train_dbg",
@@ -22,38 +19,23 @@
             "program": "${workspaceFolder}/train.py",
             "cwd": "${workspaceFolder}/",
             "console": "integratedTerminal",
+            "justMyCode": true,
             "env": {
-<<<<<<< HEAD
                 "CUDA_VISIBLE_DEVICES": "0",
                 "PYDEVD_WARN_SLOW_RESOLVE_TIMEOUT": "2",
                 "WANDB_API_KEY": "bla",
-=======
-              "CUDA_VISIBLE_DEVICES": "0,1",
->>>>>>> 29511727
             },
             "args": [
                 "--name",
                 "d2",
                 "--data_path",
-<<<<<<< HEAD
-                // "/proj/vondrick/datasets/ImageNet-ILSVRC2012/",
-                "C:\\Development\\CVR Data\\DIV2K_valid_crop_down",
+                "/proj/vondrick/datasets/ImageNet-ILSVRC2012/",
+                // "C:\\Development\\CVR Data\\DIV2K_valid_crop_down",
                 "--batch_size",
                 "4",
                 "--num_workers",
                 "4",
             ],
-=======
-                "/data/ImageNet-1k-ILSVRC/Data/CLS-LOC/",
-                "--num_workers",
-                "12",
-                "--batch_size",
-                "8",
-            ],
-            "console": "integratedTerminal",
-            "cwd": "${workspaceFolder}/",
-            "justMyCode": true,
->>>>>>> 29511727
         },
         {
             "name": "test_dbg",
@@ -62,6 +44,7 @@
             "program": "${workspaceFolder}/test.py",
             "cwd": "${workspaceFolder}/",
             "console": "integratedTerminal",
+            "justMyCode": true,
             "env": {
                 "PYDEVD_WARN_SLOW_RESOLVE_TIMEOUT": "2",
                 "WANDB_API_KEY": "bla",
@@ -80,18 +63,6 @@
                 "--data_path",
                 "/data/ImageNet-1k-ILSVRC/Data/CLS-LOC/test/",
             ],
-<<<<<<< HEAD
         },
     ],
-=======
-            "console": "integratedTerminal",
-            "cwd": "${workspaceFolder}/",
-            "justMyCode": true,
-        },
-    ],
-    // "skipFiles": [
-    //     "/home/basilevanhoorick/workspace/hf-transformers/**",
-    //     "${workspaceFolder}/../hf-transformers/**",
-    // ],
->>>>>>> 29511727
 }