'''
Evaluation tools.
'''

import os
import sys
sys.path.insert(0, os.path.join(os.getcwd(), 'eval/'))
sys.path.insert(0, os.getcwd())

from __init__ import *

# Internal imports.
import model
import my_utils
import pipeline


def load_networks(checkpoint_path, device, logger, epoch=-1):
    '''
    :param checkpoint_path (str): Path to model checkpoint folder or file.
    :param epoch (int): If >= 0, desired checkpoint epoch to load.
    :return (networks, train_args, dset_args, model_args, epoch).
        networks (dict).
        train_args (dict).
        train_dset_args (dict).
        model_args (dict).
        epoch (int).
    '''
    print_fn = logger.info if logger is not None else print
    
    # TODO DRY: This overlaps with args.py, and the passed value is always a file.
    assert os.path.exists(checkpoint_path)
    if os.path.isdir(checkpoint_path):
        model_fn = f'model_{epoch}.pth' if epoch >= 0 else 'checkpoint.pth'
        checkpoint_path = os.path.join(checkpoint_path, model_fn)

    print_fn('Loading weights from: ' + checkpoint_path)
    checkpoint = torch.load(checkpoint_path, map_location='cpu')

    # Load all arguments for later use.
    train_args = checkpoint['train_args']
    train_dset_args = checkpoint['dset_args']
    # print_fn('Train command args: ' + str(train_args))
    # print_fn('Train dataset args: ' + str(train_dset_args))

    # Get network instance parameters.
    backbone_args = checkpoint['backbone_args']
    model_args = {'backbone': backbone_args}

    # Instantiate networks.
    networks = dict()
    backbone_net = model.MyModel(logger, **backbone_args)
    backbone_net = backbone_net.to(device)
    backbone_net.load_state_dict(checkpoint['net_backbone'])
    networks['backbone'] = backbone_net

    epoch = checkpoint['epoch']
    print_fn('=> Loaded epoch (1-based): ' + str(epoch + 1))

    return (networks, train_args, train_dset_args, model_args, epoch)


def perform_inference(data_retval, networks, device, logger, all_args, cur_step):
    '''
    Generates test time predictions.
    :param data_retval (dict): Data loader element.
    :param all_args (dict): train, test, train_dset, test_dset, model.
    '''
    # Following DRY, prepare pipeline instance, *BUT* take care of shared args by updating them.
    used_args = copy.deepcopy(all_args['train'])
    
    my_pipeline = pipeline.MyTrainPipeline(used_args, logger, networks, device)
    my_pipeline.set_phase('test')  # This calls eval() on all submodules.

    include_loss = False
    metrics_only = True
    no_pred = all_args['test'].for_stats

    # Communicate arguments from test options to modules.
    # ...

<<<<<<< HEAD
    temp_st = time.time()  # DEBUG
    (model_retval, loss_retval) = my_pipeline(
        data_retval, cur_step, cur_step, 0, 1.0, include_loss, metrics_only, no_pred)
    logger.debug(f'(perform_inference) my_pipeline: {time.time() - temp_st:.3f}s')  # DEBUG

    # Calculate various evaluation metrics.
    loss_retval = my_pipeline.process_entire_batch(
        data_retval, model_retval, loss_retval, cur_step, cur_step, 0, 1.0) \
            if loss_retval is not None else None

    # Organize and return relevant info, moving stuff to CPU and/or converting to numpy as needed.
=======
    # Run model.
    rgb_output = networks['backbone'](rgb_input)
    
    # Convert data from torch to numpy for futher processing.
    rgb_input = rearrange(rgb_input, 'B C H W -> B H W C').detach().cpu().numpy()
    rgb_output = rearrange(rgb_output, 'B C H W -> B H W C').detach().cpu().numpy()
    rgb_target = rearrange(data_retval['rgb_target'], 'B C H W -> B H W C').detach().cpu().numpy()

    # Loop over every example to obtain metrics and other info.
    all_psnr = []
    for i in range(B):
        
        # Evaluate whatever.
        mse = np.mean(np.square(rgb_output[i] - rgb_target[i]))
        psnr = -10 * np.log10(mse)
            
        # Update lists to keep.
        all_psnr.append(psnr)

    # Organize and return relevant info, converting results to numpy as needed.
>>>>>>> 29511727
    inference_retval = dict()
    inference_retval['model_retval'] = model_retval
    inference_retval['loss_retval'] = loss_retval
    inference_retval = my_utils.dict_to_cpu(inference_retval)

    return inference_retval<|MERGE_RESOLUTION|>--- conflicted
+++ resolved
@@ -79,7 +79,6 @@
     # Communicate arguments from test options to modules.
     # ...
 
-<<<<<<< HEAD
     temp_st = time.time()  # DEBUG
     (model_retval, loss_retval) = my_pipeline(
         data_retval, cur_step, cur_step, 0, 1.0, include_loss, metrics_only, no_pred)
@@ -90,29 +89,7 @@
         data_retval, model_retval, loss_retval, cur_step, cur_step, 0, 1.0) \
             if loss_retval is not None else None
 
-    # Organize and return relevant info, moving stuff to CPU and/or converting to numpy as needed.
-=======
-    # Run model.
-    rgb_output = networks['backbone'](rgb_input)
-    
-    # Convert data from torch to numpy for futher processing.
-    rgb_input = rearrange(rgb_input, 'B C H W -> B H W C').detach().cpu().numpy()
-    rgb_output = rearrange(rgb_output, 'B C H W -> B H W C').detach().cpu().numpy()
-    rgb_target = rearrange(data_retval['rgb_target'], 'B C H W -> B H W C').detach().cpu().numpy()
-
-    # Loop over every example to obtain metrics and other info.
-    all_psnr = []
-    for i in range(B):
-        
-        # Evaluate whatever.
-        mse = np.mean(np.square(rgb_output[i] - rgb_target[i]))
-        psnr = -10 * np.log10(mse)
-            
-        # Update lists to keep.
-        all_psnr.append(psnr)
-
     # Organize and return relevant info, converting results to numpy as needed.
->>>>>>> 29511727
     inference_retval = dict()
     inference_retval['model_retval'] = model_retval
     inference_retval['loss_retval'] = loss_retval
