--- conflicted
+++ resolved
@@ -117,10 +117,10 @@
     # General data options.
     parser.add_argument('--num_frames', default=24, type=int,
                         help='Video clip length.')
-    parser.add_argument('--frame_height', default=240, type=int,
-                        help='Post-processed image vertical size.')
-    parser.add_argument('--frame_width', default=320, type=int,
-                        help='Post-processed image horizontal size.')
+    parser.add_argument('--image_height', default=224, type=int,
+                        help='Vertical size of any entire post-processed image.')
+    parser.add_argument('--image_width', default=288, type=int,
+                        help='Horizontal size of any entire post-processed image.')
 
     # Model / architecture options.
     # ...
@@ -129,20 +129,10 @@
     parser.add_argument('--gradient_clip', default=0.5, type=float,
                         help='If > 0, clip gradient L2 norm to this value for stability.')
     parser.add_argument('--optimizer', default='adamw', type=str,
-<<<<<<< HEAD
                         choices=['sgd', 'adam', 'adamw', 'lamb'],
                         help='Which optimizer to use for training.')
     parser.add_argument('--l1_lw', default=1.0, type=float,
                         help='Weight for something.')
-=======
-                        help='Which optimizer to use for training (sgd / adam / adamw / lamb).')
-
-    # Model options.
-    parser.add_argument('--image_height', default=224, type=int,
-                        help='Vertical size of any entire image after data transforms.')
-    parser.add_argument('--image_width', default=288, type=int,
-                        help='Horizontal size of any entire image after data transforms.')
->>>>>>> 29511727
     
     # Ablations & baselines options.
     # ...
@@ -231,7 +221,7 @@
             os.makedirs(args.checkpoint_path, exist_ok=True)
             os.makedirs(args.train_log_path, exist_ok=True)
 
-        if args.resume != '':
+            if args.resume != '':
                 # Train example: --resume v3 --name dbg4.
                 # NOTE: In this case, we wish to bootstrap another already trained model, yet resume
                 # in our own new logs folder! The rest is handled by train.py.
